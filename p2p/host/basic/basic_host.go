--- conflicted
+++ resolved
@@ -3,6 +3,8 @@
 import (
 	"context"
 	"fmt"
+	"github.com/libp2p/go-libp2p-core/introspection"
+	introspection_pb "github.com/libp2p/go-libp2p-core/introspection/pb"
 	"io"
 	"net"
 	"runtime"
@@ -15,8 +17,6 @@
 	"github.com/libp2p/go-libp2p-core/connmgr"
 	"github.com/libp2p/go-libp2p-core/event"
 	"github.com/libp2p/go-libp2p-core/host"
-	"github.com/libp2p/go-libp2p-core/introspection"
-	introspection_pb "github.com/libp2p/go-libp2p-core/introspection/pb"
 	"github.com/libp2p/go-libp2p-core/network"
 	"github.com/libp2p/go-libp2p-core/peer"
 	"github.com/libp2p/go-libp2p-core/peerstore"
@@ -98,12 +98,10 @@
 		evtLocalAddrsUpdated     event.Emitter
 	}
 
-<<<<<<< HEAD
+	addrChangeChan chan struct{}
+
 	introspector          introspection.Introspector
 	introspectionEndpoint introspection.Endpoint
-=======
-	addrChangeChan chan struct{}
->>>>>>> 76b080ce
 }
 
 var _ host.Host = (*BasicHost)(nil)
@@ -154,82 +152,33 @@
 	hostCtx, cancel := context.WithCancel(ctx)
 
 	h := &BasicHost{
-<<<<<<< HEAD
-		network:      net,
-		mux:          msmux.NewMultistreamMuxer(),
-		negtimeout:   DefaultNegotiationTimeout,
-		AddrsFactory: DefaultAddrsFactory,
-		maResolver:   madns.DefaultResolver,
-		eventbus:     eventbus.NewBus(),
-		introspector: opts.Introspector,
-=======
 		network:        net,
 		mux:            msmux.NewMultistreamMuxer(),
 		negtimeout:     DefaultNegotiationTimeout,
 		AddrsFactory:   DefaultAddrsFactory,
 		maResolver:     madns.DefaultResolver,
 		eventbus:       eventbus.NewBus(),
+		introspector:   opts.Introspector,
 		addrChangeChan: make(chan struct{}, 1),
 		ctx:            hostCtx,
 		ctxCancel:      cancel,
->>>>>>> 76b080ce
 	}
 
 	var err error
 	if h.emitters.evtLocalProtocolsUpdated, err = h.eventbus.Emitter(&event.EvtLocalProtocolsUpdated{}); err != nil {
 		return nil, err
 	}
-<<<<<<< HEAD
-=======
 	if h.emitters.evtLocalAddrsUpdated, err = h.eventbus.Emitter(&event.EvtLocalAddressesUpdated{}); err != nil {
 		return nil, err
 	}
->>>>>>> 76b080ce
 
 	if opts.MultistreamMuxer != nil {
 		h.mux = opts.MultistreamMuxer
 	}
-
-<<<<<<< HEAD
-=======
-	// we can't set this as a default above because it depends on the *BasicHost.
-	h.ids = identify.NewIDService(h, identify.UserAgent(opts.UserAgent))
-
->>>>>>> 76b080ce
-	if uint64(opts.NegotiationTimeout) != 0 {
-		h.negtimeout = opts.NegotiationTimeout
-	}
-
-	if opts.AddrsFactory != nil {
-		h.AddrsFactory = opts.AddrsFactory
-	}
-
-	if opts.NATManager != nil {
-		h.natmgr = opts.NATManager(net)
-	}
-
-	if opts.MultiaddrResolver != nil {
-		h.maResolver = opts.MultiaddrResolver
-	}
-
-	if opts.ConnManager == nil {
-		h.cmgr = &connmgr.NullConnMgr{}
-	} else {
-		h.cmgr = opts.ConnManager
-		net.Notify(h.cmgr.Notifee())
-	}
-
-	if opts.EnablePing {
-		h.pings = ping.NewPingService(h)
-	}
-
-	net.SetConnHandler(h.newConnHandler)
-	net.SetStreamHandler(h.newStreamHandler)
 
 	// start introspection server
 	h.introspectionEndpoint = opts.IntrospectionEndpoint
 	if h.introspector != nil {
-		// event types will be added to the runtime by the introspector
 		runtimeDataProvider := func() (*introspection_pb.Runtime, error) {
 			return &introspection_pb.Runtime{
 				Implementation: "go-libp2p",
@@ -243,6 +192,7 @@
 		provs := &introspection.DataProviders{Runtime: runtimeDataProvider}
 		if err := h.introspector.RegisterDataProviders(provs); err != nil {
 			log.Errorf("failed to register a runtime provider, err=%s", err)
+			return nil, fmt.Errorf("failed to register a runtime provider, err-%s", err)
 		}
 	}
 
@@ -252,30 +202,39 @@
 		}
 	}
 
-	h.proc = goprocessctx.WithContextAndTeardown(ctx, func() error {
-		if h.natmgr != nil {
-			h.natmgr.Close()
-		}
-		if h.cmgr != nil {
-			h.cmgr.Close()
-		}
-		_ = h.emitters.evtLocalProtocolsUpdated.Close()
-
-		if h.introspectionEndpoint != nil {
-			if err := h.introspectionEndpoint.Close(); err != nil {
-				log.Errorf("failed while shutting down introspection endpoint; err: %s", err)
-			}
-		}
-
-		return h.Network().Close()
-	})
-
+	// Start ID Service
 	// we can't set this as a default above because it depends on the *BasicHost.
-	h.ids = identify.NewIDService(
-		goprocessctx.WithProcessClosing(ctx, h.proc),
-		h,
-		identify.UserAgent(opts.UserAgent),
-	)
+	h.ids = identify.NewIDService(h, identify.UserAgent(opts.UserAgent))
+
+	if uint64(opts.NegotiationTimeout) != 0 {
+		h.negtimeout = opts.NegotiationTimeout
+	}
+
+	if opts.AddrsFactory != nil {
+		h.AddrsFactory = opts.AddrsFactory
+	}
+
+	if opts.NATManager != nil {
+		h.natmgr = opts.NATManager(net)
+	}
+
+	if opts.MultiaddrResolver != nil {
+		h.maResolver = opts.MultiaddrResolver
+	}
+
+	if opts.ConnManager == nil {
+		h.cmgr = &connmgr.NullConnMgr{}
+	} else {
+		h.cmgr = opts.ConnManager
+		net.Notify(h.cmgr.Notifee())
+	}
+
+	if opts.EnablePing {
+		h.pings = ping.NewPingService(h)
+	}
+
+	net.SetConnHandler(h.newConnHandler)
+	net.SetStreamHandler(h.newStreamHandler)
 
 	return h, nil
 }
@@ -910,6 +869,12 @@
 		_ = h.emitters.evtLocalAddrsUpdated.Close()
 		h.Network().Close()
 
+		if h.introspectionEndpoint != nil {
+			if err := h.introspectionEndpoint.Close(); err != nil {
+				log.Errorf("failed while shutting down introspection endpoint; err: %s", err)
+			}
+		}
+
 		h.refCount.Wait()
 	})
 
